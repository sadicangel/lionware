﻿using Lionware.IO;
using System.Buffers;
using System.Collections;
using System.Diagnostics;
using System.Runtime.InteropServices;
using System.Text;

namespace Lionware.dBase;

/// <summary>
/// Represents a dBase file.
/// </summary>
/// <seealso cref="IDisposable" />
/// <seealso cref="ICollection{T}" />
public sealed class Dbf : IDisposable, IEnumerable<DbfRecord>
{
    private const int EofByte = 0x1A;

    [DebuggerBrowsable(DebuggerBrowsableState.Never)]
    private readonly Stream _stream;

    [DebuggerBrowsable(DebuggerBrowsableState.Never)]
    private bool _disposedValue;

    [DebuggerBrowsable(DebuggerBrowsableState.Never)]
    private readonly byte _version = 3;

    [DebuggerBrowsable(DebuggerBrowsableState.Never)]
    private readonly DbfRecordDescriptor _recordDescriptor;

    [DebuggerBrowsable(DebuggerBrowsableState.Never)]
    private Encoding? _encoding;

    [DebuggerBrowsable(DebuggerBrowsableState.Never)]
    private char? _decimalSeparator;

    /// <summary>
    /// Initializes a new instance of the <see cref="Dbf"/> class from an existing file.
    /// </summary>
    /// <param name="fileName">Name of the file to create.</param>
    public Dbf(string fileName)
        : this(new FileStream(fileName, FileMode.Open, FileAccess.ReadWrite)) { }

    /// <summary>
    /// Initializes a new instance of the <see cref="Dbf"/> class from existing data on a stream.
    /// </summary>
    /// <param name="stream">The stream to write to.</param>
    public Dbf(Stream stream)
    {
        Ensure.NotNull(stream);

        _stream = stream;

        // Read the metadata.
        using var reader = new BinaryReader(stream, Encoding.ASCII, leaveOpen: true);
        _version = reader.ReadByte();
        LastUpdate = new DateOnly(year: 1900 + reader.ReadByte(), month: reader.ReadByte(), day: reader.ReadByte());
        RecordCount = reader.ReadInt32();
        var headerLength = reader.ReadInt16();
        var recordLength = reader.ReadInt16();
        reader.BaseStream.Position += 2; // Reserved.
        InTransaction = reader.ReadByte() == 1;
        IsEncrypted = reader.ReadByte() == 1;
        reader.BaseStream.Position += 12; // Reserved.
        HasMdxFile = reader.ReadByte() == 1;
        Language = (DbfLanguage)reader.ReadByte();
        reader.BaseStream.Position += 2; // Reserved.

        var descriptors = new DbfFieldDescriptor[headerLength / 32 - 1];
        reader.Read(MemoryMarshal.AsBytes(descriptors.AsSpan()));
        _recordDescriptor = new DbfRecordDescriptor(descriptors);

        if (reader.ReadByte() != 0x0D)
            throw new FormatException("Not a dBase file");

        if (HeaderLength != headerLength)
            throw new InvalidOperationException("Invalid header length");

        if (RecordLength != recordLength)
            throw new InvalidOperationException("Invalid record length");

        _stream.Position = 0;
    }

    /// <summary>
    /// Initializes a new instance of the <see cref="Dbf"/> class by creating a new file.
    /// </summary>
    /// <param name="fileName">Name of the file to create.</param>
    /// <param name="recordDescriptor">The record descriptor.</param>
    public Dbf(string fileName, DbfRecordDescriptor recordDescriptor)
        : this(new FileStream(fileName, FileMode.CreateNew, FileAccess.ReadWrite), recordDescriptor) { }

    /// <summary>
    /// Initializes a new instance of the <see cref="Dbf"/> class on a new stream.
    /// </summary>
    /// <param name="stream">The stream to write to.</param>
    /// <param name="recordDescriptor">The record descriptor.</param>
    public Dbf(Stream stream, DbfRecordDescriptor recordDescriptor)
    {
        Ensure.NotNull(stream);
        Ensure.NotNull(recordDescriptor);

        _stream = stream;
        _recordDescriptor = recordDescriptor;

        // Write the metadata.
        using var writer = new BinaryWriter(stream, Encoding.ASCII, leaveOpen: true);
        writer.Write(_version);
        writer.Write((byte)(LastUpdate.Year - 1900));
        writer.Write((byte)LastUpdate.Month);
        writer.Write((byte)LastUpdate.Day);
        writer.Write(RecordCount);
        writer.Write(HeaderLength);
        writer.Write(RecordLength);
        writer.Write((short)0);
        writer.Write(Convert.ToByte(InTransaction));
        writer.Write(Convert.ToByte(IsEncrypted));
        writer.Write(0);
        writer.Write(0);
        writer.Write(0);
        writer.Write(Convert.ToByte(HasMdxFile));
        writer.Write((byte)Language);
        writer.Write((short)0);
        writer.Write(MemoryMarshal.AsBytes(_recordDescriptor.AsSpan()));
        writer.Write(0x0D);
        // Write the EOF byte (0x1A).
        // This byte is overwritten when Add/AddRange/Clear is called. So these methods must append the byte again.
        // For insert/remove, since the data is shifted right/left, the byte is kept.
        writer.Write((byte)EofByte);

        _stream.Position = 0;
    }

    /// <summary>
    /// Gets the length of the inner stream.
    /// </summary>
    internal long Length { get => _stream.Length; }

    /// <summary>
    /// Gets or sets the inner stream position;
    /// </summary>
    internal long Position { get => _stream.Position; set => _stream.Position = value; }

    /// <summary>
    /// Gets the dBase version number.
    /// </summary>
    public int Version { get => _version & 0x07; init => _version = (byte)(_version & 0xF8 | value & 0x07); }

    /// <summary>
    /// Gets a value indicating whether this instance has a DOS memo file.
    /// </summary>
    public bool HasDosMemo { get => (_version & 0x08) != 0; init => _version = (byte)(_version & 0xF7 | (value ? 0x08 : 0x00)); }

    /// <summary>
    /// Gets a value indicating whether this instance has a SQL table.
    /// </summary>
    public int HasSqlTable { get => (_version & 0x70) >> 4; init => _version = (byte)(_version & 0x8F | value << 4 & 0x70); }

    /// <summary>
    /// Gets a value indicating whether this instance has a DBT memo file.
    /// </summary>
    public bool HasDbtMemo { get => (_version & 0x80) != 0; init => _version = (byte)(_version & 0x7F | (value ? 0x80 : 0x00)); }

    /// <summary>
    /// Gets the date of the last update.
    /// </summary>
    public DateOnly LastUpdate { get; private set; } = new(1900, 1, 1);

    /// <summary>
    /// Gets the number of records in the dBase file.
    /// </summary>
    public int RecordCount { get; private set; }

    /// <summary>
    /// Gets the length of the header, in bytes.
    /// </summary>
    public short HeaderLength { get => (short)(32 + 32 * _recordDescriptor.Count + 1); }

    /// <summary>
    /// Gets the length of each record, in bytes.
    /// </summary>
    public short RecordLength { get => _recordDescriptor.RecordSize; }

    /// <summary>
    /// Gets a value indicating whether the data is encrypted.
    /// </summary>
    /// <remarks>
    /// This is only an indication that the content is encrypted.
    /// </remarks>
    public bool IsEncrypted { get; init; }

    /// <summary>
    /// Gets a value indicating whether this instance has an MDX file.
    /// </summary>
    public bool HasMdxFile { get; init; }

    /// <summary>
    /// Gets or sets a value indicating whether a transaction is in progress.
    /// </summary>
    public bool InTransaction { get; private set; }

    /// <summary>
    /// Gets the language driver identifier.
    /// </summary>
    /// <remarks>
    /// These values follow the DOS / Windows Code Page values.
    /// </remarks>
    public DbfLanguage Language { get; init; }

    /// <summary>
    /// Gets the encoding for the current <see cref="Language" />.
    /// </summary>
    public Encoding Encoding { get => _encoding ??= Language.GetEncoding(); }

    /// <summary>
    /// Gets the decimal separator for the current <see cref="Language" />.
    /// </summary>
    public char DecimalSeparator { get => _decimalSeparator ??= Language.GetDecimalSeparator(); }

    /// <summary>
    /// Gets the record descriptor.
    /// </summary>
    public ref readonly DbfRecordDescriptor RecordDescriptor { get => ref _recordDescriptor; }

    /// <summary>
    /// Gets the <see cref="DbfRecord" /> at the specified index.
    /// </summary>
    /// <param name="index">The record index.</param>
    public DbfRecord this[int index]
    {
        get
        {
            Ensure.InRange(index, 0, RecordCount);
<<<<<<< HEAD

            byte[]? array = null;
            try
            {
                long offset = HeaderLength + RecordLength * index;
                Span<byte> buffer = RecordLength < 256
                    ? stackalloc byte[RecordLength]
                    : (array = ArrayPool<byte>.Shared.Rent(RecordLength)).AsSpan(0, RecordLength);
                _stream.Position = offset;
                _stream.Read(buffer);
                return RecordDescriptor.Read(buffer, Encoding, DecimalSeparator);
            }
            finally
            {
                if (array is not null)
                    ArrayPool<byte>.Shared.Return(array);
            }
        }
        set
        {
            Ensure.InRange(index, 0, RecordCount);
            Ensure.NotNull(value);

            byte[]? array = null;
            try
            {
                long offset = HeaderLength + RecordLength * index;
                Span<byte> buffer = RecordLength < 256
                    ? stackalloc byte[RecordLength]
                    : (array = ArrayPool<byte>.Shared.Rent(RecordLength)).AsSpan(0, RecordLength);
                RecordDescriptor.Write(value, buffer, Encoding, DecimalSeparator);
                _stream.Position = offset;
                _stream.Write(buffer);
                UpdateLastUpdated();
            }
            finally
            {
                if (array is not null)
                    ArrayPool<byte>.Shared.Return(array);
            }
        }
    }

    /// <summary>
    /// Gets the <see cref="DbfField" /> at the specified <paramref name="fieldIndex" />
    /// in the <see cref="DbfRecord" /> at the specified <paramref name="recordIndex" />.
    /// </summary>
    /// <param name="recordIndex">Index of the record.</param>
    /// <param name="fieldIndex">Index of the field.</param>
    public DbfField this[int recordIndex, int fieldIndex]
    {
        get
        {
            Ensure.InRange(recordIndex, 0, RecordCount);
            Ensure.InRange(fieldIndex, 0, RecordDescriptor.Count);

            long offset = HeaderLength + RecordLength * recordIndex;
            // Skip to field.
            for (int i = 0; i < fieldIndex; ++i)
                offset += RecordDescriptor[i].Length;
            _stream.Position = offset;
            ref readonly var descriptor = ref RecordDescriptor[fieldIndex];
            Span<byte> buffer = stackalloc byte[descriptor.Length]; // At most, 255 bytes.
            _stream.Read(buffer);
            return descriptor.Read(buffer, Encoding, DecimalSeparator);
=======

            long storedPosition = _stream.Position;
            byte[]? array = null;
            try
            {
                long offset = HeaderLength + RecordLength * index;
                Span<byte> buffer = RecordLength < 256
                    ? stackalloc byte[RecordLength]
                    : (array = ArrayPool<byte>.Shared.Rent(RecordLength)).AsSpan(0, RecordLength);
                _stream.Position = offset;
                _stream.Read(buffer);
                return _recordDescriptor.Read(buffer, Encoding, DecimalSeparator);
            }
            finally
            {
                _stream.Position = storedPosition;
                if (array is not null)
                    ArrayPool<byte>.Shared.Return(array);
            }
        }
        set
        {
            Ensure.InRange(index, 0, RecordCount);
            Ensure.NotNull(value);

            long storedPosition = _stream.Position;
            byte[]? array = null;
            try
            {
                long offset = HeaderLength + RecordLength * index;
                Span<byte> buffer = RecordLength < 256
                    ? stackalloc byte[RecordLength]
                    : (array = ArrayPool<byte>.Shared.Rent(RecordLength)).AsSpan(0, RecordLength);
                _recordDescriptor.Write(value, buffer, Encoding, DecimalSeparator);
                _stream.Position = offset;
                _stream.Write(buffer);
                UpdateLastUpdated();
            }
            finally
            {
                _stream.Position = storedPosition;
                if (array is not null)
                    ArrayPool<byte>.Shared.Return(array);
            }
>>>>>>> c69ff62e
        }
    }

    /// <summary>
    /// Gets the <see cref="DbfField" /> with the specified <paramref name="fieldName" />
    /// in the <see cref="DbfRecord" /> at the specified <paramref name="recordIndex" />.
    /// </summary>
    /// <param name="recordIndex">Index of the record.</param>
    /// <param name="fieldName">Name of the field.</param>
<<<<<<< HEAD
    public DbfField this[int recordIndex, string fieldName]
    {
        get
        {
            var fieldIndex = RecordDescriptor.IndexOf(fieldName);
            if (fieldIndex >= 0)
                return this[recordIndex, fieldIndex];
            throw new ArgumentOutOfRangeException(nameof(fieldName));
        }
    }

    /// <summary>
    /// Initializes a new instance of the <see cref="Dbf"/> class from an existing file.
    /// </summary>
    /// <param name="fileName">Name of the file to create.</param>
    public Dbf(string fileName)
        : this(new FileStream(fileName, FileMode.Open, FileAccess.ReadWrite)) { }

    /// <summary>
    /// Initializes a new instance of the <see cref="Dbf"/> class from existing data on a stream.
    /// </summary>
    /// <param name="stream">The stream to write to.</param>
    public Dbf(Stream stream)
    {
        Ensure.NotNull(stream);

        _stream = stream;

        // Read the metadata.
        using var reader = new BinaryReader(stream, Encoding.ASCII, leaveOpen: true);
        _version = reader.ReadByte();
        LastUpdate = new DateTime(year: 1900 + reader.ReadByte(), month: reader.ReadByte(), day: reader.ReadByte());
        RecordCount = reader.ReadInt32();
        var headerLength = reader.ReadInt16();
        var recordLength = reader.ReadInt16();
        reader.BaseStream.Position += 2; // Reserved.
        InTransaction = reader.ReadByte() == 1;
        IsEncrypted = reader.ReadByte() == 1;
        reader.BaseStream.Position += 12; // Reserved.
        HasMdxFile = reader.ReadByte() == 1;
        Language = (DbfLanguage)reader.ReadByte();
        reader.BaseStream.Position += 2; // Reserved.

        var descriptors = new DbfFieldDescriptor[headerLength / 32 - 1];
        reader.Read(MemoryMarshal.AsBytes(descriptors.AsSpan()));
        RecordDescriptor = new DbfRecordDescriptor(descriptors);

        if (reader.ReadByte() != 0x0D)
            throw new FormatException("Not a dBase file");

        if (HeaderLength != headerLength)
            throw new InvalidOperationException("Invalid header length");

        if (RecordLength != recordLength)
            throw new InvalidOperationException("Invalid record length");
    }

    /// <summary>
    /// Initializes a new instance of the <see cref="Dbf"/> class by creating a new file.
    /// </summary>
    /// <param name="fileName">Name of the file to create.</param>
    /// <param name="recordDescriptor">The record descriptor.</param>
    public Dbf(string fileName, DbfRecordDescriptor recordDescriptor)
        : this(new FileStream(fileName, FileMode.CreateNew, FileAccess.ReadWrite), recordDescriptor) { }
=======
    public DbfField this[int recordIndex, string fieldName] { get => this[recordIndex, _recordDescriptor.IndexOf(fieldName)]; }
>>>>>>> c69ff62e

    /// <summary>
    /// Gets the <see cref="DbfField" /> at the specified <paramref name="fieldIndex" />
    /// in the <see cref="DbfRecord" /> at the specified <paramref name="recordIndex" />.
    /// </summary>
    /// <param name="recordIndex">Index of the record.</param>
    /// <param name="fieldIndex">Index of the field.</param>
    public DbfField this[int recordIndex, int fieldIndex]
    {
        get
        {
            Ensure.InRange(recordIndex, 0, RecordCount);
            Ensure.InRange(fieldIndex, 0, _recordDescriptor.Count);

            long storedPosition = _stream.Position;
            try
            {
                long offset = HeaderLength + RecordLength * recordIndex;
                // Skip to field.
                for (int i = 0; i < fieldIndex; ++i)
                    offset += _recordDescriptor[i].Length;
                _stream.Position = offset;
                ref readonly var descriptor = ref _recordDescriptor[fieldIndex];
                Span<byte> buffer = stackalloc byte[descriptor.Length]; // At most, 255 bytes.
                _stream.Read(buffer);
                return descriptor.Read(buffer, Encoding, DecimalSeparator);
            }
            finally
            {
                _stream.Position = storedPosition;
            }
        }
    }

    // Updates timestamp of last modified.
    private void UpdateLastUpdated()
    {
        var now = DateTime.UtcNow.Date;
        if (LastUpdate != now)
        {
            LastUpdate = now;
            Span<byte> buffer = stackalloc byte[3]
            {
                (byte)(LastUpdate.Year - 1900),
                (byte)LastUpdate.Month,
                (byte)LastUpdate.Day
            };
            _stream.Position = 1;
            _stream.Write(buffer);
        }
    }

    /// <summary>
    /// Copies all data to another file and then returns a new instance of <see cref="Dbf" />
    /// pointing to the newly created file.
    /// </summary>
    /// <param name="fileName">The name of the new file to create.</param>
    public Dbf Clone(string fileName) => Clone(new FileStream(fileName, FileMode.CreateNew, FileAccess.ReadWrite));

    /// <summary>
    /// Copies all data to another file and then returns a new instance of <see cref="Dbf" />
    /// pointing to the newly created file.
    /// </summary>
    /// <param name="stream">The stream to copy to.</param>
    /// <returns></returns>
    public Dbf Clone(Stream stream)
    {
<<<<<<< HEAD
        _stream.CopyTo(stream);
        stream.Position = 0;
        return new Dbf(stream);
=======
        var storedPosition = _stream.Position;

        try
        {
            _stream.CopyTo(stream);
            return new Dbf(stream);
        }
        finally
        {
            _stream.Position = storedPosition;
        }
>>>>>>> c69ff62e
    }

    private void Dispose(bool disposing)
    {
        if (!_disposedValue)
        {
            if (disposing)
                _stream.Dispose();

            _disposedValue = true;
        }
    }

    /// <inheritdoc cref="IDisposable.Dispose" />
    public void Dispose()
    {
        // Do not change this code. Put clean up code in 'Dispose(bool disposing)' method
        Dispose(disposing: true);
        GC.SuppressFinalize(this);
    }

<<<<<<< HEAD
=======
    private void UpdateLastUpdated()
    {
        var now = DateOnly.FromDateTime(DateTime.UtcNow.Date);
        if (LastUpdate != now)
        {
            var storedPosition = _stream.Position;
            try
            {
                LastUpdate = now;
                Span<byte> buffer = stackalloc byte[3]
                {
                    (byte)(LastUpdate.Year - 1900),
                    (byte)LastUpdate.Month,
                    (byte)LastUpdate.Day
                };
                _stream.Position = 1;
                _stream.Write(buffer);
            }
            finally
            {
                _stream.Position = storedPosition;
            }
        }
    }

>>>>>>> c69ff62e
    /// <summary>
    /// Adds the specified record to the file.
    /// </summary>
    /// <param name="record">The record to add.</param>
    /// <exception cref="ArgumentNullException">record</exception>
    public void Add(in DbfRecord record)
    {
        Ensure.NotNull(record);

        byte[]? array = null;
        try
        {
            Span<byte> buffer = RecordLength < 256
                ? stackalloc byte[RecordLength]
                : (array = ArrayPool<byte>.Shared.Rent(RecordLength)).AsSpan(0, RecordLength);
            _stream.Position = HeaderLength + RecordLength * RecordCount;
<<<<<<< HEAD
            RecordDescriptor.Write(record, buffer, Encoding, DecimalSeparator);
=======
            _recordDescriptor.Write(record, buffer, Encoding, DecimalSeparator);
>>>>>>> c69ff62e
            _stream.Write(buffer);
            _stream.WriteByte(EofByte); // EOF.
            UpdateLastUpdated();
            ++RecordCount;
        }
        finally
        {
            if (array is not null)
                ArrayPool<byte>.Shared.Return(array);
        }
    }

    /// <summary>
    /// Adds the specified records to the file.
    /// </summary>
    /// <param name="records">The records to add.</param>
    /// <exception cref="InvalidOperationException"></exception>
    public void AddRange(IEnumerable<DbfRecord> records)
    {
        byte[]? array = null;
        var count = 0;
        try
        {
            Span<byte> buffer = RecordLength < 256
                ? stackalloc byte[RecordLength]
                : (array = ArrayPool<byte>.Shared.Rent(RecordLength)).AsSpan(0, RecordLength);
            _stream.Position = HeaderLength + RecordLength * RecordCount;
            foreach (var record in records)
            {
<<<<<<< HEAD
                if (record is null)
                    throw new InvalidOperationException($"{nameof(record)} is null");

                RecordDescriptor.Write(record, buffer, Encoding, DecimalSeparator);
=======
                _recordDescriptor.Write(record, buffer, Encoding, DecimalSeparator);
>>>>>>> c69ff62e
                _stream.Write(buffer);
                ++count;
            }
            _stream.WriteByte(EofByte); // EOF.
            UpdateLastUpdated();
            RecordCount += count;
        }
        finally
        {
            if (array is not null)
                ArrayPool<byte>.Shared.Return(array);
        }
    }

    /// <summary>
    /// Removes all records from the file.
    /// </summary>
    public void Clear()
    {
<<<<<<< HEAD
        _stream.SetLength(HeaderLength);
        _stream.Position = HeaderLength;
        _stream.WriteByte(0x1A); // EOF.
        RecordCount = 0;
        UpdateLastUpdated();
=======
        var storedPosition = _stream.Position;
        try
        {
            _stream.SetLength(HeaderLength);
            _stream.Position = HeaderLength;
            _stream.WriteByte(EofByte); // EOF.
            RecordCount = 0;
            UpdateLastUpdated();
        }
        finally
        {
            _stream.Position = storedPosition;
        }
>>>>>>> c69ff62e
    }

    /// <summary>
    /// Returns an enumerator that iterates through the collection.
    /// </summary>
    /// <returns>
    /// An enumerator that can be used to iterate through the collection.
    /// </returns>
    public IEnumerator<DbfRecord> GetEnumerator()
    {
        byte[] buffer = ArrayPool<byte>.Shared.Rent(RecordLength);
        try
        {
            for (int i = 0; i < RecordCount; ++i)
            {
<<<<<<< HEAD
                long offset = HeaderLength + RecordLength * i;
                _stream.Position = offset;
                _stream.Read(buffer.AsSpan(0, RecordLength));
                yield return RecordDescriptor.Read(buffer.AsSpan(0, RecordLength), Encoding, DecimalSeparator);
=======
                long storedPosition = _stream.Position;
                try
                {
                    long offset = HeaderLength + RecordLength * i;
                    _stream.Position = offset;
                    _stream.Read(buffer.AsSpan(0, RecordLength));
                    yield return _recordDescriptor.Read(buffer.AsSpan(0, RecordLength), Encoding, DecimalSeparator);
                }
                finally
                {
                    _stream.Position = storedPosition;
                }
>>>>>>> c69ff62e
            }
        }
        finally
        {
            ArrayPool<byte>.Shared.Return(buffer);
        }
    }

    IEnumerator IEnumerable.GetEnumerator() => GetEnumerator();

    /// <summary>
    /// Determines the index of a specific record.
    /// </summary>
    /// <param name="record">The record to locate.</param>
    /// <returns>
    /// The index of <paramref name="record" /> if found; otherwise, -1.
    /// </returns>
    public int IndexOf(in DbfRecord record)
    {
        int index = 0;
        foreach (var elem in this)
        {
            if (elem == record)
                return index;
            ++index;
        }
        return -1;
    }

    /// <summary>
    /// Inserts a record at the specified index.
    /// </summary>
    /// <param name="index">The zero-based index at which <paramref name="record" /> should be inserted.</param>
    /// <param name="record">The record to insert.</param>
    public void Insert(int index, in DbfRecord record)
    {
        Ensure.InRange(index, 0, RecordCount);
        Ensure.NotNull(record);

        byte[]? array = null;
        try
        {
            Span<byte> buffer = RecordLength < 256
                ? stackalloc byte[RecordLength]
                : (array = ArrayPool<byte>.Shared.Rent(RecordLength)).AsSpan(0, RecordLength);
            var offset = HeaderLength + RecordLength * index;
<<<<<<< HEAD
            RecordDescriptor.Write(record, buffer, Encoding, DecimalSeparator);
            _stream.InsertRange(offset, buffer);
=======
            // TODO: Fix this.
            // _stream.ShiftDataRight(offset, buffer.Length);
            _stream.Position = offset;
            _recordDescriptor.Write(record, buffer, Encoding, DecimalSeparator);
            _stream.Write(buffer);
>>>>>>> c69ff62e
            UpdateLastUpdated();
            ++RecordCount;
        }
        finally
        {
            if (array is not null)
                ArrayPool<byte>.Shared.Return(array);
        }
    }

    /// <summary>
    /// Determines whether this file contains the record.
    /// </summary>
    /// <param name="record">The record to locate.</param>
    /// <returns>
    ///   <see langword="true" /> if <paramref name="record" /> is found; otherwise, <see langword="false" />.
    /// </returns>
    public bool Contains(in DbfRecord record) => IndexOf(record) >= 0;

    /// <summary>
    /// Deletes the first occurrence of a specific record.
    /// </summary>
    /// <param name="record">The record to delete.</param>
    /// <returns>
    /// <see langword="true" /> if <paramref name="record" /> was successfully deleted in the file; otherwise, <see langword="false" />.
    /// This method also returns <see langword="false" /> if <paramref name="record" /> is not found.
    /// </returns>
    /// <remarks>
    /// Note that this sets record state to deleted but does not actually remove it.
    /// </remarks>
    public bool Delete(ref DbfRecord record)
    {
        var index = IndexOf(record);
        if (index >= 0)
        {
            DeleteAt(index);
            record = record with { RecordStatus = DbfRecord.Status.Deleted };
        }
        return index >= 0;
    }

    /// <summary>
    /// Deletes the record at the specified index.
    /// </summary>
    /// <param name="index">The zero-based index of the record to delete.</param>
    /// <remarks>
    /// Note that this sets record state to deleted but does not actually remove it.
    /// </remarks>
    public void DeleteAt(int index) => DeleteRange(index, 1);

    /// <summary>
    /// Deletes a range of records in the file.
    /// </summary>
    /// <param name="index">The zero-based starting index of the range of records to delete.</param>
    /// <param name="count">The number of records to delete.</param>
    /// <exception cref="IndexOutOfRangeException"></exception>
    /// <remarks>
    /// Note that this sets record state to deleted but does not actually remove it.
    /// </remarks>
    public void DeleteRange(int index, int count) => StatusRange(index, count, DbfRecord.Status.Deleted);

    /// <summary>
    /// Restores the first occurrence of a specific record.
    /// </summary>
    /// <param name="record">The record to restore.</param>
    /// <returns>
    /// <see langword="true" /> if <paramref name="record" /> was successfully restored in the file; otherwise, <see langword="false" />.
    /// This method also returns <see langword="false" /> if <paramref name="record" /> is not found.
    /// </returns>
    public bool Restore(ref DbfRecord record)
    {
        var index = IndexOf(record);
        if (index >= 0)
        {
            RestoreAt(index);
            record = record with { RecordStatus = DbfRecord.Status.Valid };
        }
        return index >= 0;
    }

    /// <summary>
    /// Restores the record at the specified index.
    /// </summary>
    /// <param name="index">The zero-based index of the record to restore.</param>
    public void RestoreAt(int index) => RestoreRange(index, 1);

    /// <summary>
    /// Restores a range of records in the file.
    /// </summary>
    /// <param name="index">The zero-based starting index of the range of records to restore.</param>
    /// <param name="count">The number of records to restore.</param>
    /// <exception cref="IndexOutOfRangeException"></exception>
    public void RestoreRange(int index, int count) => StatusRange(index, count, DbfRecord.Status.Valid);

    private void StatusRange(int index, int count, DbfRecord.Status status)
    {
        Ensure.GreaterThanOrEqualTo(index, 0);
        Ensure.LessThan(index + count, RecordCount);

        _stream.Position = HeaderLength + RecordLength * index;
        for (int i = 0; i < count; ++i, _stream.Position += RecordLength)
            _stream.WriteByte((byte)status);
        UpdateLastUpdated();
    }

    /// <summary>
    /// Removes the first occurrence of a specific record.
    /// </summary>
    /// <param name="record">The record to remove.</param>
    /// <returns>
    ///   <see langword="true" /> if <paramref name="record" /> was successfully removed from the file; otherwise, <see langword="false" />.
    ///   This method also returns <see langword="false" /> if <paramref name="record" /> is not found.
    /// </returns>
    public bool Remove(in DbfRecord record)
    {
        var index = IndexOf(record);
        if (index >= 0)
            RemoveAt(index);
        return index >= 0;
    }

    /// <summary>
    /// Removes the record at the specified index.
    /// </summary>
    /// <param name="index">The zero-based index of the record to remove.</param>
    public void RemoveAt(int index) => RemoveRange(index, 1);

    /// <summary>
    /// Removes a range of records from the file.
    /// </summary>
    /// <param name="index">The zero-based starting index of the range of records to remove.</param>
    /// <param name="count">The number of records to remove.</param>
    public void RemoveRange(int index, int count)
    {
        Ensure.GreaterThanOrEqualTo(index, 0);
        Ensure.LessThanOrEqualTo(index + count, RecordCount);

        _stream.RemoveRange(HeaderLength + RecordLength * index, RecordLength * count);
        UpdateLastUpdated();
        RecordCount -= count;
    }

    /// <summary>
    /// Removes all deleted records.
    /// </summary>
    /// <returns>
    /// The actual number of records removed.
    /// </returns>
    public int RemoveDeleted()
    {
        int removed = 0;
        int index = -1, count = 0;
        for (int i = RecordCount - 1; i >= 0; --i)
        {
            _stream.Position = HeaderLength + RecordLength * i;
            // If deleted set index and increase count.
            if ((DbfRecord.Status)_stream.ReadByte() == DbfRecord.Status.Deleted)
            {
                index = i;
                ++count;
            }
            else if (index != -1) // Delete previous range?
            {
                RemoveRange(index, count);
                removed += count;
                index = -1;
                count = 0;
            }
        }
        return removed;
    }
}<|MERGE_RESOLUTION|>--- conflicted
+++ resolved
@@ -231,75 +231,7 @@
         get
         {
             Ensure.InRange(index, 0, RecordCount);
-<<<<<<< HEAD
-
-            byte[]? array = null;
-            try
-            {
-                long offset = HeaderLength + RecordLength * index;
-                Span<byte> buffer = RecordLength < 256
-                    ? stackalloc byte[RecordLength]
-                    : (array = ArrayPool<byte>.Shared.Rent(RecordLength)).AsSpan(0, RecordLength);
-                _stream.Position = offset;
-                _stream.Read(buffer);
-                return RecordDescriptor.Read(buffer, Encoding, DecimalSeparator);
-            }
-            finally
-            {
-                if (array is not null)
-                    ArrayPool<byte>.Shared.Return(array);
-            }
-        }
-        set
-        {
-            Ensure.InRange(index, 0, RecordCount);
-            Ensure.NotNull(value);
-
-            byte[]? array = null;
-            try
-            {
-                long offset = HeaderLength + RecordLength * index;
-                Span<byte> buffer = RecordLength < 256
-                    ? stackalloc byte[RecordLength]
-                    : (array = ArrayPool<byte>.Shared.Rent(RecordLength)).AsSpan(0, RecordLength);
-                RecordDescriptor.Write(value, buffer, Encoding, DecimalSeparator);
-                _stream.Position = offset;
-                _stream.Write(buffer);
-                UpdateLastUpdated();
-            }
-            finally
-            {
-                if (array is not null)
-                    ArrayPool<byte>.Shared.Return(array);
-            }
-        }
-    }
-
-    /// <summary>
-    /// Gets the <see cref="DbfField" /> at the specified <paramref name="fieldIndex" />
-    /// in the <see cref="DbfRecord" /> at the specified <paramref name="recordIndex" />.
-    /// </summary>
-    /// <param name="recordIndex">Index of the record.</param>
-    /// <param name="fieldIndex">Index of the field.</param>
-    public DbfField this[int recordIndex, int fieldIndex]
-    {
-        get
-        {
-            Ensure.InRange(recordIndex, 0, RecordCount);
-            Ensure.InRange(fieldIndex, 0, RecordDescriptor.Count);
-
-            long offset = HeaderLength + RecordLength * recordIndex;
-            // Skip to field.
-            for (int i = 0; i < fieldIndex; ++i)
-                offset += RecordDescriptor[i].Length;
-            _stream.Position = offset;
-            ref readonly var descriptor = ref RecordDescriptor[fieldIndex];
-            Span<byte> buffer = stackalloc byte[descriptor.Length]; // At most, 255 bytes.
-            _stream.Read(buffer);
-            return descriptor.Read(buffer, Encoding, DecimalSeparator);
-=======
-
-            long storedPosition = _stream.Position;
+
             byte[]? array = null;
             try
             {
@@ -313,7 +245,6 @@
             }
             finally
             {
-                _stream.Position = storedPosition;
                 if (array is not null)
                     ArrayPool<byte>.Shared.Return(array);
             }
@@ -323,7 +254,6 @@
             Ensure.InRange(index, 0, RecordCount);
             Ensure.NotNull(value);
 
-            long storedPosition = _stream.Position;
             byte[]? array = null;
             try
             {
@@ -338,11 +268,9 @@
             }
             finally
             {
-                _stream.Position = storedPosition;
                 if (array is not null)
                     ArrayPool<byte>.Shared.Return(array);
             }
->>>>>>> c69ff62e
         }
     }
 
@@ -352,74 +280,7 @@
     /// </summary>
     /// <param name="recordIndex">Index of the record.</param>
     /// <param name="fieldName">Name of the field.</param>
-<<<<<<< HEAD
-    public DbfField this[int recordIndex, string fieldName]
-    {
-        get
-        {
-            var fieldIndex = RecordDescriptor.IndexOf(fieldName);
-            if (fieldIndex >= 0)
-                return this[recordIndex, fieldIndex];
-            throw new ArgumentOutOfRangeException(nameof(fieldName));
-        }
-    }
-
-    /// <summary>
-    /// Initializes a new instance of the <see cref="Dbf"/> class from an existing file.
-    /// </summary>
-    /// <param name="fileName">Name of the file to create.</param>
-    public Dbf(string fileName)
-        : this(new FileStream(fileName, FileMode.Open, FileAccess.ReadWrite)) { }
-
-    /// <summary>
-    /// Initializes a new instance of the <see cref="Dbf"/> class from existing data on a stream.
-    /// </summary>
-    /// <param name="stream">The stream to write to.</param>
-    public Dbf(Stream stream)
-    {
-        Ensure.NotNull(stream);
-
-        _stream = stream;
-
-        // Read the metadata.
-        using var reader = new BinaryReader(stream, Encoding.ASCII, leaveOpen: true);
-        _version = reader.ReadByte();
-        LastUpdate = new DateTime(year: 1900 + reader.ReadByte(), month: reader.ReadByte(), day: reader.ReadByte());
-        RecordCount = reader.ReadInt32();
-        var headerLength = reader.ReadInt16();
-        var recordLength = reader.ReadInt16();
-        reader.BaseStream.Position += 2; // Reserved.
-        InTransaction = reader.ReadByte() == 1;
-        IsEncrypted = reader.ReadByte() == 1;
-        reader.BaseStream.Position += 12; // Reserved.
-        HasMdxFile = reader.ReadByte() == 1;
-        Language = (DbfLanguage)reader.ReadByte();
-        reader.BaseStream.Position += 2; // Reserved.
-
-        var descriptors = new DbfFieldDescriptor[headerLength / 32 - 1];
-        reader.Read(MemoryMarshal.AsBytes(descriptors.AsSpan()));
-        RecordDescriptor = new DbfRecordDescriptor(descriptors);
-
-        if (reader.ReadByte() != 0x0D)
-            throw new FormatException("Not a dBase file");
-
-        if (HeaderLength != headerLength)
-            throw new InvalidOperationException("Invalid header length");
-
-        if (RecordLength != recordLength)
-            throw new InvalidOperationException("Invalid record length");
-    }
-
-    /// <summary>
-    /// Initializes a new instance of the <see cref="Dbf"/> class by creating a new file.
-    /// </summary>
-    /// <param name="fileName">Name of the file to create.</param>
-    /// <param name="recordDescriptor">The record descriptor.</param>
-    public Dbf(string fileName, DbfRecordDescriptor recordDescriptor)
-        : this(new FileStream(fileName, FileMode.CreateNew, FileAccess.ReadWrite), recordDescriptor) { }
-=======
     public DbfField this[int recordIndex, string fieldName] { get => this[recordIndex, _recordDescriptor.IndexOf(fieldName)]; }
->>>>>>> c69ff62e
 
     /// <summary>
     /// Gets the <see cref="DbfField" /> at the specified <paramref name="fieldIndex" />
@@ -434,30 +295,59 @@
             Ensure.InRange(recordIndex, 0, RecordCount);
             Ensure.InRange(fieldIndex, 0, _recordDescriptor.Count);
 
-            long storedPosition = _stream.Position;
-            try
-            {
-                long offset = HeaderLength + RecordLength * recordIndex;
-                // Skip to field.
-                for (int i = 0; i < fieldIndex; ++i)
-                    offset += _recordDescriptor[i].Length;
-                _stream.Position = offset;
-                ref readonly var descriptor = ref _recordDescriptor[fieldIndex];
-                Span<byte> buffer = stackalloc byte[descriptor.Length]; // At most, 255 bytes.
-                _stream.Read(buffer);
-                return descriptor.Read(buffer, Encoding, DecimalSeparator);
-            }
-            finally
-            {
-                _stream.Position = storedPosition;
-            }
-        }
-    }
-
-    // Updates timestamp of last modified.
+            long offset = HeaderLength + RecordLength * recordIndex;
+            // Skip to field.
+            for (int i = 0; i < fieldIndex; ++i)
+                offset += _recordDescriptor[i].Length;
+            _stream.Position = offset;
+            ref readonly var descriptor = ref _recordDescriptor[fieldIndex];
+            Span<byte> buffer = stackalloc byte[descriptor.Length]; // At most, 255 bytes.
+            _stream.Read(buffer);
+            return descriptor.Read(buffer, Encoding, DecimalSeparator);
+        }
+    }
+
+    /// <summary>
+    /// Copies all data to another file and then returns a new instance of <see cref="Dbf" />
+    /// pointing to the newly created file.
+    /// </summary>
+    /// <param name="fileName">The name of the new file to create.</param>
+    public Dbf Clone(string fileName) => Clone(new FileStream(fileName, FileMode.CreateNew, FileAccess.ReadWrite));
+
+    /// <summary>
+    /// Copies all data to another file and then returns a new instance of <see cref="Dbf" />
+    /// pointing to the newly created file.
+    /// </summary>
+    /// <param name="stream">The stream to copy to.</param>
+    /// <returns></returns>
+    public Dbf Clone(Stream stream)
+    {
+        _stream.CopyTo(stream);
+        return new Dbf(stream);
+    }
+
+    private void Dispose(bool disposing)
+    {
+        if (!_disposedValue)
+        {
+            if (disposing)
+                _stream.Dispose();
+
+            _disposedValue = true;
+        }
+    }
+
+    /// <inheritdoc cref="IDisposable.Dispose" />
+    public void Dispose()
+    {
+        // Do not change this code. Put clean up code in 'Dispose(bool disposing)' method
+        Dispose(disposing: true);
+        GC.SuppressFinalize(this);
+    }
+
     private void UpdateLastUpdated()
     {
-        var now = DateTime.UtcNow.Date;
+        var now = DateOnly.FromDateTime(DateTime.UtcNow.Date);
         if (LastUpdate != now)
         {
             LastUpdate = now;
@@ -473,87 +363,6 @@
     }
 
     /// <summary>
-    /// Copies all data to another file and then returns a new instance of <see cref="Dbf" />
-    /// pointing to the newly created file.
-    /// </summary>
-    /// <param name="fileName">The name of the new file to create.</param>
-    public Dbf Clone(string fileName) => Clone(new FileStream(fileName, FileMode.CreateNew, FileAccess.ReadWrite));
-
-    /// <summary>
-    /// Copies all data to another file and then returns a new instance of <see cref="Dbf" />
-    /// pointing to the newly created file.
-    /// </summary>
-    /// <param name="stream">The stream to copy to.</param>
-    /// <returns></returns>
-    public Dbf Clone(Stream stream)
-    {
-<<<<<<< HEAD
-        _stream.CopyTo(stream);
-        stream.Position = 0;
-        return new Dbf(stream);
-=======
-        var storedPosition = _stream.Position;
-
-        try
-        {
-            _stream.CopyTo(stream);
-            return new Dbf(stream);
-        }
-        finally
-        {
-            _stream.Position = storedPosition;
-        }
->>>>>>> c69ff62e
-    }
-
-    private void Dispose(bool disposing)
-    {
-        if (!_disposedValue)
-        {
-            if (disposing)
-                _stream.Dispose();
-
-            _disposedValue = true;
-        }
-    }
-
-    /// <inheritdoc cref="IDisposable.Dispose" />
-    public void Dispose()
-    {
-        // Do not change this code. Put clean up code in 'Dispose(bool disposing)' method
-        Dispose(disposing: true);
-        GC.SuppressFinalize(this);
-    }
-
-<<<<<<< HEAD
-=======
-    private void UpdateLastUpdated()
-    {
-        var now = DateOnly.FromDateTime(DateTime.UtcNow.Date);
-        if (LastUpdate != now)
-        {
-            var storedPosition = _stream.Position;
-            try
-            {
-                LastUpdate = now;
-                Span<byte> buffer = stackalloc byte[3]
-                {
-                    (byte)(LastUpdate.Year - 1900),
-                    (byte)LastUpdate.Month,
-                    (byte)LastUpdate.Day
-                };
-                _stream.Position = 1;
-                _stream.Write(buffer);
-            }
-            finally
-            {
-                _stream.Position = storedPosition;
-            }
-        }
-    }
-
->>>>>>> c69ff62e
-    /// <summary>
     /// Adds the specified record to the file.
     /// </summary>
     /// <param name="record">The record to add.</param>
@@ -569,11 +378,7 @@
                 ? stackalloc byte[RecordLength]
                 : (array = ArrayPool<byte>.Shared.Rent(RecordLength)).AsSpan(0, RecordLength);
             _stream.Position = HeaderLength + RecordLength * RecordCount;
-<<<<<<< HEAD
-            RecordDescriptor.Write(record, buffer, Encoding, DecimalSeparator);
-=======
             _recordDescriptor.Write(record, buffer, Encoding, DecimalSeparator);
->>>>>>> c69ff62e
             _stream.Write(buffer);
             _stream.WriteByte(EofByte); // EOF.
             UpdateLastUpdated();
@@ -603,14 +408,7 @@
             _stream.Position = HeaderLength + RecordLength * RecordCount;
             foreach (var record in records)
             {
-<<<<<<< HEAD
-                if (record is null)
-                    throw new InvalidOperationException($"{nameof(record)} is null");
-
-                RecordDescriptor.Write(record, buffer, Encoding, DecimalSeparator);
-=======
                 _recordDescriptor.Write(record, buffer, Encoding, DecimalSeparator);
->>>>>>> c69ff62e
                 _stream.Write(buffer);
                 ++count;
             }
@@ -630,27 +428,11 @@
     /// </summary>
     public void Clear()
     {
-<<<<<<< HEAD
         _stream.SetLength(HeaderLength);
         _stream.Position = HeaderLength;
-        _stream.WriteByte(0x1A); // EOF.
+        _stream.WriteByte(EofByte); // EOF.
         RecordCount = 0;
         UpdateLastUpdated();
-=======
-        var storedPosition = _stream.Position;
-        try
-        {
-            _stream.SetLength(HeaderLength);
-            _stream.Position = HeaderLength;
-            _stream.WriteByte(EofByte); // EOF.
-            RecordCount = 0;
-            UpdateLastUpdated();
-        }
-        finally
-        {
-            _stream.Position = storedPosition;
-        }
->>>>>>> c69ff62e
     }
 
     /// <summary>
@@ -662,35 +444,14 @@
     public IEnumerator<DbfRecord> GetEnumerator()
     {
         byte[] buffer = ArrayPool<byte>.Shared.Rent(RecordLength);
-        try
-        {
-            for (int i = 0; i < RecordCount; ++i)
-            {
-<<<<<<< HEAD
-                long offset = HeaderLength + RecordLength * i;
-                _stream.Position = offset;
-                _stream.Read(buffer.AsSpan(0, RecordLength));
-                yield return RecordDescriptor.Read(buffer.AsSpan(0, RecordLength), Encoding, DecimalSeparator);
-=======
-                long storedPosition = _stream.Position;
-                try
-                {
-                    long offset = HeaderLength + RecordLength * i;
-                    _stream.Position = offset;
-                    _stream.Read(buffer.AsSpan(0, RecordLength));
-                    yield return _recordDescriptor.Read(buffer.AsSpan(0, RecordLength), Encoding, DecimalSeparator);
-                }
-                finally
-                {
-                    _stream.Position = storedPosition;
-                }
->>>>>>> c69ff62e
-            }
-        }
-        finally
-        {
-            ArrayPool<byte>.Shared.Return(buffer);
-        }
+        for (int i = 0; i < RecordCount; ++i)
+        {
+            long offset = HeaderLength + RecordLength * i;
+            _stream.Position = offset;
+            _stream.Read(buffer.AsSpan(0, RecordLength));
+            yield return _recordDescriptor.Read(buffer.AsSpan(0, RecordLength), Encoding, DecimalSeparator);
+        }
+        ArrayPool<byte>.Shared.Return(buffer);
     }
 
     IEnumerator IEnumerable.GetEnumerator() => GetEnumerator();
@@ -731,16 +492,7 @@
                 ? stackalloc byte[RecordLength]
                 : (array = ArrayPool<byte>.Shared.Rent(RecordLength)).AsSpan(0, RecordLength);
             var offset = HeaderLength + RecordLength * index;
-<<<<<<< HEAD
-            RecordDescriptor.Write(record, buffer, Encoding, DecimalSeparator);
             _stream.InsertRange(offset, buffer);
-=======
-            // TODO: Fix this.
-            // _stream.ShiftDataRight(offset, buffer.Length);
-            _stream.Position = offset;
-            _recordDescriptor.Write(record, buffer, Encoding, DecimalSeparator);
-            _stream.Write(buffer);
->>>>>>> c69ff62e
             UpdateLastUpdated();
             ++RecordCount;
         }
